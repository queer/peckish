--- conflicted
+++ resolved
@@ -29,15 +29,9 @@
 nix = "0.26.2"
 rand = "0.8.5"
 regex = "1.8.1"
-<<<<<<< HEAD
 rpm = { version = "0.10.0", features = ["with-file-async-tokio"] }
 rsfs-tokio = "0.5.0"
-serde = { version = "1.0.162", features = ["derive"] }
-=======
-rpm = { git = "https://github.com/rpm-rs/rpm.git", rev = "cf4ef5c", features = ["with-file-async-tokio"] }
-rsfs-tokio = { git = "https://github.com/queer/rsfs-tokio", rev = "55efcfa" }
 serde = { version = "1.0.163", features = ["derive"] }
->>>>>>> 3b435af6
 serde_json = "1.0.96"
 serde_yaml = "0.9.21"
 strum = { version = "0.24.1", features = ["derive"] }
