[package]
name = "peckish"
version = "0.0.8"
description = "Create, manipulate, and transform Linux package formats!"
license = "Apache-2.0"
edition = "2021"
readme = "README.md"
categories = ["command-line-utilities", "development-tools", "filesystem"]
keywords = ["packages", "linux", "deb", "tarball", "docker"]
repository = "https://github.com/queer/peckish"
homepage = "https://github.com/queer/peckish"

[dependencies]
anyhow = "1.0.75"
async-recursion = "1.0.5"
async-trait = "0.1.73"
<<<<<<< HEAD
bollard = "0.15.0"
clap = { version = "4.3.23", features = ["derive"] }
=======
bollard = { git = "https://github.com/queer/bollard", rev = "2624ced" }
clap = { version = "4.4.6", features = ["derive"] }
>>>>>>> a280f08b
color-eyre = { version = "0.6.2", features = ["issue-url"] }
ctor = "0.2.5"
disk-drive = "0.1.10"
eyre = "0.6.8"
flail = "0.3.0"
flop = "0.2.4"
floppy-disk = "0.2.6"
futures-util = "0.3.28"
hyper = "0.14.27"
indoc = "2.0.4"
itertools = "0.11.0"
md5 = "0.7.0"
nyoom = "0.3.5"
oci-spec = "0.6.3"
rand = "0.8.5"
regex = "1.10.0"
rpm = "0.12.1"
serde = { version = "1.0.188", features = ["derive"] }
serde_json = "1.0.107"
serde_yaml = "0.9.25"
sha2 = "0.10.8"
smoosh = "0.2.1"
thiserror = "1.0.49"
tokio = { version = "1.33.0", features = ["full"] }
tokio-stream = "0.1.14"
tokio-util = { version = "0.7.9", features = ["codec"] }
tracing = "0.1.37"
tracing-log = "0.1.3"
tracing-subscriber = { version = "0.3.17", features = [
  "serde",
  "serde_json",
  "tracing",
  "env-filter",
  "fmt",
  "std",
] }

[profile.release]
# debug = true
opt-level = 3
lto = true<|MERGE_RESOLUTION|>--- conflicted
+++ resolved
@@ -14,13 +14,8 @@
 anyhow = "1.0.75"
 async-recursion = "1.0.5"
 async-trait = "0.1.73"
-<<<<<<< HEAD
 bollard = "0.15.0"
-clap = { version = "4.3.23", features = ["derive"] }
-=======
-bollard = { git = "https://github.com/queer/bollard", rev = "2624ced" }
 clap = { version = "4.4.6", features = ["derive"] }
->>>>>>> a280f08b
 color-eyre = { version = "0.6.2", features = ["issue-url"] }
 ctor = "0.2.5"
 disk-drive = "0.1.10"
