[package]
name = "peckish"
version = "0.0.7"
description = "Create, manipulate, and transform Linux package formats!"
license = "Apache-2.0"
edition = "2021"
readme = "README.md"
categories = ["command-line-utilities", "development-tools", "filesystem"]
keywords = ["packages", "linux", "deb", "tarball", "docker"]

[dependencies]
anyhow = "1.0.72"
async-recursion = "1.0.4"
async-trait = "0.1.71"
bollard = { git = "https://github.com/queer/bollard", rev = "2624ced" }
clap = { version = "4.3.16", features = ["derive"] }
color-eyre = { version = "0.6.2", features = ["issue-url"] }
ctor = "0.2.4"
disk-drive = "0.1.10"
eyre = "0.6.8"
flail = "0.3.0"
flop = "0.2.4"
floppy-disk = "0.2.6"
hyper = "0.14.27"
indoc = "2.0.3"
itertools = "0.11.0"
md5 = "0.7.0"
nyoom = "0.3.5"
oci-spec = "0.6.2"
rand = "0.8.5"
regex = "1.9.1"
rpm = "0.12.0"
<<<<<<< HEAD
serde = { version = "1.0.168", features = ["derive"] }
serde_json = "1.0.102"
serde_yaml = "0.9.22"
sha2 = "0.10.7"
=======
serde = { version = "1.0.171", features = ["derive"] }
serde_json = "1.0.103"
serde_yaml = "0.9.24"
>>>>>>> 432c771e
smoosh = "0.2.1"
thiserror = "1.0.43"
tokio = { version = "1.29.1", features = ["full"] }
tokio-stream = "0.1.14"
tokio-util = { version = "0.7.8", features = ["codec"] }
tracing = "0.1.37"
tracing-log = "0.1.3"
tracing-subscriber = { version = "0.3.17", features = ["serde", "serde_json", "tracing", "env-filter", "fmt", "std"] }

[profile.release]
# debug = true
opt-level = 3
lto = true<|MERGE_RESOLUTION|>--- conflicted
+++ resolved
@@ -30,16 +30,10 @@
 rand = "0.8.5"
 regex = "1.9.1"
 rpm = "0.12.0"
-<<<<<<< HEAD
-serde = { version = "1.0.168", features = ["derive"] }
-serde_json = "1.0.102"
-serde_yaml = "0.9.22"
-sha2 = "0.10.7"
-=======
 serde = { version = "1.0.171", features = ["derive"] }
 serde_json = "1.0.103"
 serde_yaml = "0.9.24"
->>>>>>> 432c771e
+sha2 = "0.10.7"
 smoosh = "0.2.1"
 thiserror = "1.0.43"
 tokio = { version = "1.29.1", features = ["full"] }
