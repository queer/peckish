[package]
name = "peckish"
version = "0.1.0"
edition = "2021"

[dependencies]
anyhow = "1.0.70"
ar = "0.9.0"
async-recursion = "1.0.4"
async-trait = "0.1.67"
bollard = { git = "https://github.com/queer/bollard", rev = "628400c" }
brotli = "3.3.4"
clap = { version = "4.2.1", features = ["derive"] }
color-eyre = { version = "0.6.2", features = ["issue-url"] }
ctor = "0.1.26"
eyre = "0.6.8"
flate2 = "1.0.25"
futures-util = "0.3.28"
hyper = "0.14.25"
indoc = "2.0.1"
log = "0.4.17"
md5 = "0.7.0"
nix = "0.26.2"
pretty_env_logger = "0.4.0"
rand = "0.8.5"
regex = "1.7.3"
rsfs-tokio = { git = "https://github.com/queer/rsfs-tokio", rev = "55efcfa" }
serde = { version = "1.0.159", features = ["derive"] }
serde_derive = "1.0.152"
serde_json = "1.0.95"
<<<<<<< HEAD
serde_yaml = "0.9.19"
strum = { version = "0.24.1", features = ["derive"] }
=======
serde_yaml = "0.9.21"
>>>>>>> bda3cf69
thiserror = "1.0.40"
tokio = { version = "1.27.0", features = ["full"] }
tokio-stream = "0.1.12"
tokio-tar = { git = "https://github.com/vorot93/tokio-tar", rev = "1bd30fbd1a219e8982571da48eb68f34317d1e15" }
tokio-util = { version = "0.7.7", features = ["codec"] }
xz2 = "0.1.7"
zstd = "0.12.3"

[profile.release]
opt-level = 3
lto = true<|MERGE_RESOLUTION|>--- conflicted
+++ resolved
@@ -28,12 +28,8 @@
 serde = { version = "1.0.159", features = ["derive"] }
 serde_derive = "1.0.152"
 serde_json = "1.0.95"
-<<<<<<< HEAD
-serde_yaml = "0.9.19"
+serde_yaml = "0.9.21"
 strum = { version = "0.24.1", features = ["derive"] }
-=======
-serde_yaml = "0.9.21"
->>>>>>> bda3cf69
 thiserror = "1.0.40"
 tokio = { version = "1.27.0", features = ["full"] }
 tokio-stream = "0.1.12"
