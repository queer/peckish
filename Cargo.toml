[package]
name = "peckish"
version = "0.0.2"
description = "Create, manipulate, and transform Linux package formats!"
license = "Apache-2.0"
edition = "2021"
readme = "README.md"
categories = ["command-line-utilities", "development-tools", "filesystem"]
keywords = ["packages", "linux", "deb", "tarball", "docker"]

[dependencies]
anyhow = "1.0.71"
ar = "0.9.0"
async-recursion = "1.0.4"
async-trait = "0.1.67"
bollard = { git = "https://github.com/queer/bollard", rev = "2624ced" }
brotli = "3.3.4"
clap = { version = "4.3.3", features = ["derive"] }
color-eyre = { version = "0.6.2", features = ["issue-url"] }
cpio_reader = "0.1.1"
ctor = "0.1.26"
disk-drive = "0.1.0"
eyre = "0.6.8"
flail = "0.2.1"
flate2 = "1.0.26"
floppy-disk = "0.2.0"
futures-util = "0.3.28"
hyper = "0.14.26"
indoc = "2.0.1"
itertools = "0.10.5"
md5 = "0.7.0"
nix = "0.26.2"
nyoom = "0.3.2"
rand = "0.8.5"
regex = "1.8.4"
rpm = { version = "0.10.0", features = ["with-file-async-tokio"] }
<<<<<<< HEAD
serde = { version = "1.0.163", features = ["derive"] }
=======
rsfs-tokio = "0.5.0"
serde = { version = "1.0.164", features = ["derive"] }
>>>>>>> f7f456ce
serde_json = "1.0.96"
serde_yaml = "0.9.21"
smoosh = "0.1.0"
strum = { version = "0.24.1", features = ["derive"] }
thiserror = "1.0.40"
tokio = { version = "1.28.2", features = ["full"] }
tokio-stream = "0.1.14"
tokio-tar = { git = "https://github.com/vorot93/tokio-tar", rev = "1bd30fbd1a219e8982571da48eb68f34317d1e15" }
tokio-util = { version = "0.7.8", features = ["codec"] }
tracing = "0.1.37"
tracing-log = "0.1.3"
tracing-subscriber = { version = "0.3.17", features = ["serde", "serde_json", "tracing", "env-filter", "fmt", "std"] }
xz2 = "0.1.7"
zstd = "0.12.3"

[profile.release]
opt-level = 3
lto = true<|MERGE_RESOLUTION|>--- conflicted
+++ resolved
@@ -34,12 +34,8 @@
 rand = "0.8.5"
 regex = "1.8.4"
 rpm = { version = "0.10.0", features = ["with-file-async-tokio"] }
-<<<<<<< HEAD
-serde = { version = "1.0.163", features = ["derive"] }
-=======
 rsfs-tokio = "0.5.0"
 serde = { version = "1.0.164", features = ["derive"] }
->>>>>>> f7f456ce
 serde_json = "1.0.96"
 serde_yaml = "0.9.21"
 smoosh = "0.1.0"
